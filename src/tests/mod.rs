--- conflicted
+++ resolved
@@ -77,20 +77,12 @@
 // UTILS TESTS - Cross-language intelligence, scoring, optimization utilities
 // ============================================================================
 pub mod utils {
-<<<<<<< HEAD
     pub mod context_truncation; // Context truncation tests
     pub mod cross_language_intelligence; // Cross-language intelligence tests
     pub mod progressive_reduction; // Progressive reduction tests
     pub mod query_expansion; // Query expansion tests
     pub mod token_estimation; // Token estimation tests
-=======
-    pub mod context_truncation;            // Context truncation tests
-    pub mod cross_language_intelligence;   // Cross-language intelligence tests
-    pub mod progressive_reduction;         // Progressive reduction tests
-    pub mod query_expansion;               // Query expansion tests
-    pub mod token_estimation;              // Token estimation tests
-    pub mod utf8_truncation;               // UTF-8 safe string truncation tests
->>>>>>> 7ff51123
+    pub mod utf8_truncation; // UTF-8 safe string truncation tests
 
     pub mod exact_match_boost; // Exact match boost tests
 
